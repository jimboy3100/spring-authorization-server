/*
 * Copyright 2020-2024 the original author or authors.
 *
 * Licensed under the Apache License, Version 2.0 (the "License");
 * you may not use this file except in compliance with the License.
 * You may obtain a copy of the License at
 *
 *      https://www.apache.org/licenses/LICENSE-2.0
 *
 * Unless required by applicable law or agreed to in writing, software
 * distributed under the License is distributed on an "AS IS" BASIS,
 * WITHOUT WARRANTIES OR CONDITIONS OF ANY KIND, either express or implied.
 * See the License for the specific language governing permissions and
 * limitations under the License.
 */
package org.springframework.security.oauth2.server.authorization.authentication;

import java.nio.charset.StandardCharsets;
import java.security.MessageDigest;
import java.security.NoSuchAlgorithmException;
import java.util.Base64;
import java.util.Map;

import org.apache.commons.logging.Log;
import org.apache.commons.logging.LogFactory;

import org.springframework.core.log.LogMessage;
import org.springframework.security.oauth2.core.AuthorizationGrantType;
import org.springframework.security.oauth2.core.OAuth2AuthenticationException;
import org.springframework.security.oauth2.core.OAuth2Error;
import org.springframework.security.oauth2.core.OAuth2ErrorCodes;
import org.springframework.security.oauth2.core.endpoint.OAuth2AuthorizationRequest;
import org.springframework.security.oauth2.core.endpoint.OAuth2ParameterNames;
import org.springframework.security.oauth2.core.endpoint.PkceParameterNames;
import org.springframework.security.oauth2.server.authorization.OAuth2Authorization;
import org.springframework.security.oauth2.server.authorization.OAuth2AuthorizationService;
import org.springframework.security.oauth2.server.authorization.OAuth2TokenType;
import org.springframework.security.oauth2.server.authorization.client.RegisteredClient;
import org.springframework.util.Assert;
import org.springframework.util.StringUtils;

/**
 * An authenticator used for OAuth 2.0 Client Authentication, which authenticates the
 * {@link PkceParameterNames#CODE_VERIFIER code_verifier} parameter.
 *
 * @author Daniel Garnier-Moiroux
 * @author Joe Grandja
 * @since 0.2.3
 * @see OAuth2ClientAuthenticationToken
 * @see OAuth2AuthorizationService
 */
final class CodeVerifierAuthenticator {

	private static final OAuth2TokenType AUTHORIZATION_CODE_TOKEN_TYPE = new OAuth2TokenType(OAuth2ParameterNames.CODE);

	private final Log logger = LogFactory.getLog(getClass());

	private final OAuth2AuthorizationService authorizationService;

	CodeVerifierAuthenticator(OAuth2AuthorizationService authorizationService) {
		Assert.notNull(authorizationService, "authorizationService cannot be null");
		this.authorizationService = authorizationService;
	}

	void authenticateRequired(OAuth2ClientAuthenticationToken clientAuthentication, RegisteredClient registeredClient) {
		if (!authenticate(clientAuthentication, registeredClient)) {
			throwInvalidGrant(PkceParameterNames.CODE_VERIFIER);
		}
	}

	void authenticateIfAvailable(OAuth2ClientAuthenticationToken clientAuthentication,
			RegisteredClient registeredClient) {
		authenticate(clientAuthentication, registeredClient);
	}

	private boolean authenticate(OAuth2ClientAuthenticationToken clientAuthentication,
			RegisteredClient registeredClient) {

		Map<String, Object> parameters = clientAuthentication.getAdditionalParameters();
		if (!authorizationCodeGrant(parameters)) {
			return false;
		}

		OAuth2Authorization authorization = this.authorizationService
			.findByToken((String) parameters.get(OAuth2ParameterNames.CODE), AUTHORIZATION_CODE_TOKEN_TYPE);
		if (authorization == null) {
			throwInvalidGrant(OAuth2ParameterNames.CODE);
		}

		if (this.logger.isTraceEnabled()) {
			this.logger.trace("Retrieved authorization with authorization code");
		}

		OAuth2AuthorizationRequest authorizationRequest = authorization
			.getAttribute(OAuth2AuthorizationRequest.class.getName());

		String codeChallenge = (String) authorizationRequest.getAdditionalParameters()
			.get(PkceParameterNames.CODE_CHALLENGE);
		String codeVerifier = (String) parameters.get(PkceParameterNames.CODE_VERIFIER);
		if (!StringUtils.hasText(codeChallenge)) {
<<<<<<< HEAD
			if (registeredClient.getClientSettings().isRequireProofKey() ||
					StringUtils.hasText(codeVerifier)) {
				if (this.logger.isDebugEnabled()) {
					this.logger.debug(LogMessage.format("Invalid request: code_challenge is required" +
							" for registered client '%s'", registeredClient.getId()));
				}
=======
			if (registeredClient.getClientSettings().isRequireProofKey() || StringUtils.hasText(codeVerifier)) {
>>>>>>> 9219125b
				throwInvalidGrant(PkceParameterNames.CODE_CHALLENGE);
			}
			else {
				if (this.logger.isTraceEnabled()) {
					this.logger.trace("Did not authenticate code verifier since requireProofKey=false");
				}
				return false;
			}
		}

		if (this.logger.isTraceEnabled()) {
			this.logger.trace("Validated code verifier parameters");
		}

		String codeChallengeMethod = (String) authorizationRequest.getAdditionalParameters()
			.get(PkceParameterNames.CODE_CHALLENGE_METHOD);
		if (!codeVerifierValid(codeVerifier, codeChallenge, codeChallengeMethod)) {
			if (this.logger.isDebugEnabled()) {
				this.logger.debug(LogMessage.format("Invalid request: code_verifier is missing or invalid" +
						" for registered client '%s'", registeredClient.getId()));
			}
			throwInvalidGrant(PkceParameterNames.CODE_VERIFIER);
		}

		if (this.logger.isTraceEnabled()) {
			this.logger.trace("Authenticated code verifier");
		}

		return true;
	}

	private static boolean authorizationCodeGrant(Map<String, Object> parameters) {
		// @formatter:off
		return AuthorizationGrantType.AUTHORIZATION_CODE.getValue().equals(
				parameters.get(OAuth2ParameterNames.GRANT_TYPE)) &&
				parameters.get(OAuth2ParameterNames.CODE) != null;
		// @formatter:on
	}

	private boolean codeVerifierValid(String codeVerifier, String codeChallenge, String codeChallengeMethod) {
		if (!StringUtils.hasText(codeVerifier)) {
			return false;
		}
		else if ("S256".equals(codeChallengeMethod)) {
			try {
				MessageDigest md = MessageDigest.getInstance("SHA-256");
				byte[] digest = md.digest(codeVerifier.getBytes(StandardCharsets.US_ASCII));
				String encodedVerifier = Base64.getUrlEncoder().withoutPadding().encodeToString(digest);
				return encodedVerifier.equals(codeChallenge);
			}
			catch (NoSuchAlgorithmException ex) {
				// It is unlikely that SHA-256 is not available on the server. If it is
				// not available,
				// there will likely be bigger issues as well. We default to SERVER_ERROR.
				throw new OAuth2AuthenticationException(OAuth2ErrorCodes.SERVER_ERROR);
			}
		}
		return false;
	}

	private static void throwInvalidGrant(String parameterName) {
		OAuth2Error error = new OAuth2Error(OAuth2ErrorCodes.INVALID_GRANT,
				"Client authentication failed: " + parameterName, null);
		throw new OAuth2AuthenticationException(error);
	}

}<|MERGE_RESOLUTION|>--- conflicted
+++ resolved
@@ -98,16 +98,12 @@
 			.get(PkceParameterNames.CODE_CHALLENGE);
 		String codeVerifier = (String) parameters.get(PkceParameterNames.CODE_VERIFIER);
 		if (!StringUtils.hasText(codeChallenge)) {
-<<<<<<< HEAD
 			if (registeredClient.getClientSettings().isRequireProofKey() ||
 					StringUtils.hasText(codeVerifier)) {
 				if (this.logger.isDebugEnabled()) {
 					this.logger.debug(LogMessage.format("Invalid request: code_challenge is required" +
 							" for registered client '%s'", registeredClient.getId()));
 				}
-=======
-			if (registeredClient.getClientSettings().isRequireProofKey() || StringUtils.hasText(codeVerifier)) {
->>>>>>> 9219125b
 				throwInvalidGrant(PkceParameterNames.CODE_CHALLENGE);
 			}
 			else {
