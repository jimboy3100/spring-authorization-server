/*
 * Copyright 2020-2023 the original author or authors.
 *
 * Licensed under the Apache License, Version 2.0 (the "License");
 * you may not use this file except in compliance with the License.
 * You may obtain a copy of the License at
 *
 *      https://www.apache.org/licenses/LICENSE-2.0
 *
 * Unless required by applicable law or agreed to in writing, software
 * distributed under the License is distributed on an "AS IS" BASIS,
 * WITHOUT WARRANTIES OR CONDITIONS OF ANY KIND, either express or implied.
 * See the License for the specific language governing permissions and
 * limitations under the License.
 */
package org.springframework.security.oauth2.server.authorization.authentication;

import java.nio.charset.StandardCharsets;
import java.security.MessageDigest;
import java.security.NoSuchAlgorithmException;
import java.security.Principal;
import java.util.ArrayList;
import java.util.Base64;
import java.util.Collections;
import java.util.Comparator;
import java.util.HashMap;
import java.util.List;
import java.util.Map;

import org.apache.commons.logging.Log;
import org.apache.commons.logging.LogFactory;

import org.springframework.core.log.LogMessage;
import org.springframework.security.authentication.AuthenticationProvider;
import org.springframework.security.core.Authentication;
import org.springframework.security.core.AuthenticationException;
import org.springframework.security.core.session.SessionInformation;
import org.springframework.security.core.session.SessionRegistry;
import org.springframework.security.oauth2.core.AuthorizationGrantType;
import org.springframework.security.oauth2.core.ClaimAccessor;
import org.springframework.security.oauth2.core.OAuth2AccessToken;
import org.springframework.security.oauth2.core.OAuth2AuthenticationException;
import org.springframework.security.oauth2.core.OAuth2Error;
import org.springframework.security.oauth2.core.OAuth2ErrorCodes;
import org.springframework.security.oauth2.core.OAuth2RefreshToken;
import org.springframework.security.oauth2.core.OAuth2Token;
import org.springframework.security.oauth2.core.endpoint.OAuth2AuthorizationRequest;
import org.springframework.security.oauth2.core.endpoint.OAuth2ParameterNames;
import org.springframework.security.oauth2.core.oidc.OidcIdToken;
import org.springframework.security.oauth2.core.oidc.OidcScopes;
import org.springframework.security.oauth2.core.oidc.endpoint.OidcParameterNames;
import org.springframework.security.oauth2.jwt.Jwt;
import org.springframework.security.oauth2.server.authorization.OAuth2Authorization;
import org.springframework.security.oauth2.server.authorization.OAuth2AuthorizationCode;
import org.springframework.security.oauth2.server.authorization.OAuth2AuthorizationService;
import org.springframework.security.oauth2.server.authorization.OAuth2TokenType;
import org.springframework.security.oauth2.server.authorization.client.RegisteredClient;
import org.springframework.security.oauth2.server.authorization.context.AuthorizationServerContextHolder;
import org.springframework.security.oauth2.server.authorization.token.DefaultOAuth2TokenContext;
import org.springframework.security.oauth2.server.authorization.token.OAuth2TokenContext;
import org.springframework.security.oauth2.server.authorization.token.OAuth2TokenGenerator;
import org.springframework.util.Assert;
import org.springframework.util.CollectionUtils;
import org.springframework.util.StringUtils;

import static org.springframework.security.oauth2.server.authorization.authentication.OAuth2AuthenticationProviderUtils.getAuthenticatedClientElseThrowInvalidClient;

/**
 * An {@link AuthenticationProvider} implementation for the OAuth 2.0 Authorization Code
 * Grant.
 *
 * @author Joe Grandja
 * @author Daniel Garnier-Moiroux
 * @since 0.0.1
 * @see OAuth2AuthorizationCodeAuthenticationToken
 * @see OAuth2AccessTokenAuthenticationToken
 * @see OAuth2AuthorizationCodeRequestAuthenticationProvider
 * @see OAuth2AuthorizationService
 * @see OAuth2TokenGenerator
 * @see <a target="_blank" href=
 * "https://datatracker.ietf.org/doc/html/rfc6749#section-4.1">Section 4.1 Authorization
 * Code Grant</a>
 * @see <a target="_blank" href=
 * "https://datatracker.ietf.org/doc/html/rfc6749#section-4.1.3">Section 4.1.3 Access
 * Token Request</a>
 */
public final class OAuth2AuthorizationCodeAuthenticationProvider implements AuthenticationProvider {

	private static final String ERROR_URI = "https://datatracker.ietf.org/doc/html/rfc6749#section-5.2";

	private static final OAuth2TokenType AUTHORIZATION_CODE_TOKEN_TYPE = new OAuth2TokenType(OAuth2ParameterNames.CODE);

	private static final OAuth2TokenType ID_TOKEN_TOKEN_TYPE = new OAuth2TokenType(OidcParameterNames.ID_TOKEN);

	private final Log logger = LogFactory.getLog(getClass());

	private final OAuth2AuthorizationService authorizationService;

	private final OAuth2TokenGenerator<? extends OAuth2Token> tokenGenerator;

	private SessionRegistry sessionRegistry;

	/**
	 * Constructs an {@code OAuth2AuthorizationCodeAuthenticationProvider} using the
	 * provided parameters.
	 * @param authorizationService the authorization service
	 * @param tokenGenerator the token generator
	 * @since 0.2.3
	 */
	public OAuth2AuthorizationCodeAuthenticationProvider(OAuth2AuthorizationService authorizationService,
			OAuth2TokenGenerator<? extends OAuth2Token> tokenGenerator) {
		Assert.notNull(authorizationService, "authorizationService cannot be null");
		Assert.notNull(tokenGenerator, "tokenGenerator cannot be null");
		this.authorizationService = authorizationService;
		this.tokenGenerator = tokenGenerator;
	}

	@Override
	public Authentication authenticate(Authentication authentication) throws AuthenticationException {
		OAuth2AuthorizationCodeAuthenticationToken authorizationCodeAuthentication = (OAuth2AuthorizationCodeAuthenticationToken) authentication;

		OAuth2ClientAuthenticationToken clientPrincipal = getAuthenticatedClientElseThrowInvalidClient(
				authorizationCodeAuthentication);
		RegisteredClient registeredClient = clientPrincipal.getRegisteredClient();

		if (this.logger.isTraceEnabled()) {
			this.logger.trace("Retrieved registered client");
		}

		OAuth2Authorization authorization = this.authorizationService
			.findByToken(authorizationCodeAuthentication.getCode(), AUTHORIZATION_CODE_TOKEN_TYPE);
		if (authorization == null) {
			throw new OAuth2AuthenticationException(OAuth2ErrorCodes.INVALID_GRANT);
		}

		if (this.logger.isTraceEnabled()) {
			this.logger.trace("Retrieved authorization with authorization code");
		}

		OAuth2Authorization.Token<OAuth2AuthorizationCode> authorizationCode = authorization
			.getToken(OAuth2AuthorizationCode.class);

		OAuth2AuthorizationRequest authorizationRequest = authorization
			.getAttribute(OAuth2AuthorizationRequest.class.getName());

		if (!registeredClient.getClientId().equals(authorizationRequest.getClientId())) {
			if (!authorizationCode.isInvalidated()) {
				// Invalidate the authorization code given that a different client is
				// attempting to use it
				authorization = OAuth2AuthenticationProviderUtils.invalidate(authorization,
						authorizationCode.getToken());
				this.authorizationService.save(authorization);
				if (this.logger.isWarnEnabled()) {
					this.logger.warn(LogMessage.format("Invalidated authorization code used by registered client '%s'",
							registeredClient.getId()));
				}
			}
			throw new OAuth2AuthenticationException(OAuth2ErrorCodes.INVALID_GRANT);
		}

		if (StringUtils.hasText(authorizationRequest.getRedirectUri())
				&& !authorizationRequest.getRedirectUri().equals(authorizationCodeAuthentication.getRedirectUri())) {
			throw new OAuth2AuthenticationException(OAuth2ErrorCodes.INVALID_GRANT);
		}

		if (!authorizationCode.isActive()) {
			if (authorizationCode.isInvalidated()) {
				OAuth2Authorization.Token<? extends OAuth2Token> token = authorization.getRefreshToken() != null
						? authorization.getRefreshToken() : authorization.getAccessToken();
				if (token != null) {
					// Invalidate the access (and refresh) token as the client is
					// attempting to use the authorization code more than once
					authorization = OAuth2AuthenticationProviderUtils.invalidate(authorization, token.getToken());
					this.authorizationService.save(authorization);
					if (this.logger.isWarnEnabled()) {
						this.logger.warn(LogMessage.format(
								"Invalidated authorization token(s) previously issued to registered client '%s'",
								registeredClient.getId()));
					}
				}
			}
			throw new OAuth2AuthenticationException(OAuth2ErrorCodes.INVALID_GRANT);
		}

		if (this.logger.isTraceEnabled()) {
			this.logger.trace("Validated token request parameters");
		}

		Authentication principal = authorization.getAttribute(Principal.class.getName());

		// @formatter:off
		DefaultOAuth2TokenContext.Builder tokenContextBuilder = DefaultOAuth2TokenContext.builder()
				.registeredClient(registeredClient)
				.principal(principal)
				.authorizationServerContext(AuthorizationServerContextHolder.getContext())
				.authorization(authorization)
				.authorizedScopes(authorization.getAuthorizedScopes())
				.authorizationGrantType(AuthorizationGrantType.AUTHORIZATION_CODE)
				.authorizationGrant(authorizationCodeAuthentication);
		// @formatter:on

		OAuth2Authorization.Builder authorizationBuilder = OAuth2Authorization.from(authorization);

		// ----- Access token -----
		OAuth2TokenContext tokenContext = tokenContextBuilder.tokenType(OAuth2TokenType.ACCESS_TOKEN).build();
		OAuth2Token generatedAccessToken = this.tokenGenerator.generate(tokenContext);
		if (generatedAccessToken == null) {
			OAuth2Error error = new OAuth2Error(OAuth2ErrorCodes.SERVER_ERROR,
					"The token generator failed to generate the access token.", ERROR_URI);
			throw new OAuth2AuthenticationException(error);
		}

		if (this.logger.isTraceEnabled()) {
			this.logger.trace("Generated access token");
		}

		OAuth2AccessToken accessToken = new OAuth2AccessToken(OAuth2AccessToken.TokenType.BEARER,
				generatedAccessToken.getTokenValue(), generatedAccessToken.getIssuedAt(),
				generatedAccessToken.getExpiresAt(), tokenContext.getAuthorizedScopes());
		if (generatedAccessToken instanceof ClaimAccessor) {
			authorizationBuilder.token(accessToken,
					(metadata) -> metadata.put(OAuth2Authorization.Token.CLAIMS_METADATA_NAME,
							((ClaimAccessor) generatedAccessToken).getClaims()));
		}
		else {
			authorizationBuilder.accessToken(accessToken);
		}

		// ----- Refresh token -----
		OAuth2RefreshToken refreshToken = null;
<<<<<<< HEAD
		if (registeredClient.getAuthorizationGrantTypes().contains(AuthorizationGrantType.REFRESH_TOKEN)) {
=======
		// Do not issue refresh token to public client
		if (registeredClient.getAuthorizationGrantTypes().contains(AuthorizationGrantType.REFRESH_TOKEN)
				&& !clientPrincipal.getClientAuthenticationMethod().equals(ClientAuthenticationMethod.NONE)) {

>>>>>>> 9219125b
			tokenContext = tokenContextBuilder.tokenType(OAuth2TokenType.REFRESH_TOKEN).build();
			OAuth2Token generatedRefreshToken = this.tokenGenerator.generate(tokenContext);
			if (generatedRefreshToken != null) {
				if (!(generatedRefreshToken instanceof OAuth2RefreshToken)) {
					OAuth2Error error = new OAuth2Error(OAuth2ErrorCodes.SERVER_ERROR,
							"The token generator failed to generate a valid refresh token.", ERROR_URI);
					throw new OAuth2AuthenticationException(error);
				}

				if (this.logger.isTraceEnabled()) {
					this.logger.trace("Generated refresh token");
				}

				refreshToken = (OAuth2RefreshToken) generatedRefreshToken;
				authorizationBuilder.refreshToken(refreshToken);
			}
		}

		// ----- ID token -----
		OidcIdToken idToken;
		if (authorizationRequest.getScopes().contains(OidcScopes.OPENID)) {
			SessionInformation sessionInformation = getSessionInformation(principal);
			if (sessionInformation != null) {
				try {
					// Compute (and use) hash for Session ID
					sessionInformation = new SessionInformation(sessionInformation.getPrincipal(),
							createHash(sessionInformation.getSessionId()), sessionInformation.getLastRequest());
				}
				catch (NoSuchAlgorithmException ex) {
					OAuth2Error error = new OAuth2Error(OAuth2ErrorCodes.SERVER_ERROR,
							"Failed to compute hash for Session ID.", ERROR_URI);
					throw new OAuth2AuthenticationException(error);
				}
				tokenContextBuilder.put(SessionInformation.class, sessionInformation);
			}
			// @formatter:off
			tokenContext = tokenContextBuilder
					.tokenType(ID_TOKEN_TOKEN_TYPE)
					.authorization(authorizationBuilder.build())	// ID token customizer may need access to the access token and/or refresh token
					.build();
			// @formatter:on
			OAuth2Token generatedIdToken = this.tokenGenerator.generate(tokenContext);
			if (!(generatedIdToken instanceof Jwt)) {
				OAuth2Error error = new OAuth2Error(OAuth2ErrorCodes.SERVER_ERROR,
						"The token generator failed to generate the ID token.", ERROR_URI);
				throw new OAuth2AuthenticationException(error);
			}

			if (this.logger.isTraceEnabled()) {
				this.logger.trace("Generated id token");
			}

			idToken = new OidcIdToken(generatedIdToken.getTokenValue(), generatedIdToken.getIssuedAt(),
					generatedIdToken.getExpiresAt(), ((Jwt) generatedIdToken).getClaims());
			authorizationBuilder.token(idToken,
					(metadata) -> metadata.put(OAuth2Authorization.Token.CLAIMS_METADATA_NAME, idToken.getClaims()));
		}
		else {
			idToken = null;
		}

		authorization = authorizationBuilder.build();

		// Invalidate the authorization code as it can only be used once
		authorization = OAuth2AuthenticationProviderUtils.invalidate(authorization, authorizationCode.getToken());

		this.authorizationService.save(authorization);

		if (this.logger.isTraceEnabled()) {
			this.logger.trace("Saved authorization");
		}

		Map<String, Object> additionalParameters = Collections.emptyMap();
		if (idToken != null) {
			additionalParameters = new HashMap<>();
			additionalParameters.put(OidcParameterNames.ID_TOKEN, idToken.getTokenValue());
		}

		if (this.logger.isTraceEnabled()) {
			this.logger.trace("Authenticated token request");
		}

		return new OAuth2AccessTokenAuthenticationToken(registeredClient, clientPrincipal, accessToken, refreshToken,
				additionalParameters);
	}

	@Override
	public boolean supports(Class<?> authentication) {
		return OAuth2AuthorizationCodeAuthenticationToken.class.isAssignableFrom(authentication);
	}

	/**
	 * Sets the {@link SessionRegistry} used to track OpenID Connect sessions.
	 * @param sessionRegistry the {@link SessionRegistry} used to track OpenID Connect
	 * sessions
	 * @since 1.1
	 */
	public void setSessionRegistry(SessionRegistry sessionRegistry) {
		Assert.notNull(sessionRegistry, "sessionRegistry cannot be null");
		this.sessionRegistry = sessionRegistry;
	}

	private SessionInformation getSessionInformation(Authentication principal) {
		SessionInformation sessionInformation = null;
		if (this.sessionRegistry != null) {
			List<SessionInformation> sessions = this.sessionRegistry.getAllSessions(principal.getPrincipal(), false);
			if (!CollectionUtils.isEmpty(sessions)) {
				sessionInformation = sessions.get(0);
				if (sessions.size() > 1) {
					// Get the most recent session
					sessions = new ArrayList<>(sessions);
					sessions.sort(Comparator.comparing(SessionInformation::getLastRequest));
					sessionInformation = sessions.get(sessions.size() - 1);
				}
			}
		}
		return sessionInformation;
	}

	private static String createHash(String value) throws NoSuchAlgorithmException {
		MessageDigest md = MessageDigest.getInstance("SHA-256");
		byte[] digest = md.digest(value.getBytes(StandardCharsets.US_ASCII));
		return Base64.getUrlEncoder().withoutPadding().encodeToString(digest);
	}

}<|MERGE_RESOLUTION|>--- conflicted
+++ resolved
@@ -228,14 +228,8 @@
 
 		// ----- Refresh token -----
 		OAuth2RefreshToken refreshToken = null;
-<<<<<<< HEAD
+		// Do not issue refresh token to public client
 		if (registeredClient.getAuthorizationGrantTypes().contains(AuthorizationGrantType.REFRESH_TOKEN)) {
-=======
-		// Do not issue refresh token to public client
-		if (registeredClient.getAuthorizationGrantTypes().contains(AuthorizationGrantType.REFRESH_TOKEN)
-				&& !clientPrincipal.getClientAuthenticationMethod().equals(ClientAuthenticationMethod.NONE)) {
-
->>>>>>> 9219125b
 			tokenContext = tokenContextBuilder.tokenType(OAuth2TokenType.REFRESH_TOKEN).build();
 			OAuth2Token generatedRefreshToken = this.tokenGenerator.generate(tokenContext);
 			if (generatedRefreshToken != null) {
